--- conflicted
+++ resolved
@@ -84,32 +84,8 @@
     the @everyone role
 
     """
-<<<<<<< HEAD
     roles = ["everyone", *roles]
     return [{"id": i, "name": role} for i, role in enumerate(roles)]
-=======
-    payload = []
-
-    payload.append(
-        {
-            "name": "everyone",
-            "id": 0,
-        }
-    )
-    current_id = 1
-
-    for role in roles:
-        payload.append(
-            {
-                "name": role,
-                "id": current_id,
-            }
-        )
-        current_id += 1
-
-    return payload
->>>>>>> b00c3da5
-
 
 def payload_builder(config) -> dict[str, str | list[dict[str, str | int]]]:
     return {
